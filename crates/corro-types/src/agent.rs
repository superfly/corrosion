use std::{
    collections::{btree_map, BTreeMap, HashMap},
    io,
    net::SocketAddr,
    ops::{Deref, DerefMut, RangeInclusive},
    path::{Path, PathBuf},
    sync::{
        atomic::{AtomicBool, AtomicUsize, Ordering},
        Arc,
    },
    time::{Duration, Instant},
};

use arc_swap::ArcSwap;
use camino::Utf8PathBuf;
use compact_str::CompactString;
use indexmap::IndexMap;
use metrics::{gauge, histogram};
use parking_lot::RwLock;
use rangemap::RangeInclusiveSet;
use rusqlite::{Connection, Transaction};
use serde::{Deserialize, Serialize};
use tokio::sync::{
    AcquireError, Notify, OwnedRwLockWriteGuard as OwnedTokioRwLockWriteGuard,
    OwnedSemaphorePermit, RwLock as TokioRwLock, RwLockReadGuard as TokioRwLockReadGuard,
    RwLockWriteGuard as TokioRwLockWriteGuard,
};
use tokio::{
    runtime::Handle,
    sync::{
        mpsc::{channel, Sender},
        oneshot, Semaphore,
    },
};
use tokio_util::sync::{CancellationToken, DropGuard};
use tracing::{debug, error};
use tripwire::Tripwire;

use crate::{
    actor::ActorId,
    base::{CrsqlDbVersion, CrsqlSeq, Version},
    broadcast::{BroadcastInput, ChangeSource, ChangeV1, FocaInput, Timestamp},
    config::Config,
    pubsub::SubsManager,
    schema::Schema,
    sqlite::{rusqlite_to_crsqlite, setup_conn, CrConn, Migration, SqlitePool, SqlitePoolError},
};

use super::members::Members;

#[derive(Clone)]
pub struct Agent(Arc<AgentInner>);

pub struct AgentConfig {
    pub actor_id: ActorId,
    pub pool: SplitPool,
    pub config: ArcSwap<Config>,
    pub gossip_addr: SocketAddr,
    pub api_addr: SocketAddr,
    pub members: RwLock<Members>,
    pub clock: Arc<uhlc::HLC>,
    pub bookie: Bookie,

    pub tx_bcast: Sender<BroadcastInput>,
    pub tx_apply: Sender<(ActorId, Version)>,
    pub tx_empty: Sender<(ActorId, RangeInclusive<Version>)>,
    pub tx_clear_buf: Sender<(ActorId, RangeInclusive<Version>)>,
    pub tx_changes: Sender<(ChangeV1, ChangeSource)>,
    pub tx_foca: Sender<FocaInput>,

    pub write_sema: Arc<Semaphore>,

    pub schema: RwLock<Schema>,

    pub subs_manager: SubsManager,

    pub tripwire: Tripwire,
}

pub struct AgentInner {
    actor_id: ActorId,
    pool: SplitPool,
    config: ArcSwap<Config>,
    gossip_addr: SocketAddr,
    api_addr: SocketAddr,
    members: RwLock<Members>,
    clock: Arc<uhlc::HLC>,
    bookie: Bookie,
    tx_bcast: Sender<BroadcastInput>,
    tx_apply: Sender<(ActorId, Version)>,
    tx_empty: Sender<(ActorId, RangeInclusive<Version>)>,
    tx_clear_buf: Sender<(ActorId, RangeInclusive<Version>)>,
    tx_changes: Sender<(ChangeV1, ChangeSource)>,
    tx_foca: Sender<FocaInput>,
    write_sema: Arc<Semaphore>,
    schema: RwLock<Schema>,
    limits: Limits,
    subs_manager: SubsManager,
}

#[derive(Debug, Clone)]
pub struct Limits {
    pub sync: Arc<Semaphore>,
}

impl Agent {
    pub fn new(config: AgentConfig) -> Self {
        Self(Arc::new(AgentInner {
            actor_id: config.actor_id,
            pool: config.pool,
            config: config.config,
            gossip_addr: config.gossip_addr,
            api_addr: config.api_addr,
            members: config.members,
            clock: config.clock,
            bookie: config.bookie,
            tx_bcast: config.tx_bcast,
            tx_apply: config.tx_apply,
            tx_empty: config.tx_empty,
            tx_clear_buf: config.tx_clear_buf,
            tx_changes: config.tx_changes,
            tx_foca: config.tx_foca,
            write_sema: config.write_sema,
            schema: config.schema,
            limits: Limits {
                sync: Arc::new(Semaphore::new(3)),
            },
            subs_manager: config.subs_manager,
        }))
    }

    /// Return a borrowed [SqlitePool]
    pub fn pool(&self) -> &SplitPool {
        &self.0.pool
    }

    pub fn actor_id(&self) -> ActorId {
        self.0.actor_id
    }

    pub fn clock(&self) -> &Arc<uhlc::HLC> {
        &self.0.clock
    }

    pub fn gossip_addr(&self) -> SocketAddr {
        self.0.gossip_addr
    }
    pub fn api_addr(&self) -> SocketAddr {
        self.0.api_addr
    }

    pub fn tx_bcast(&self) -> &Sender<BroadcastInput> {
        &self.0.tx_bcast
    }

    pub fn tx_apply(&self) -> &Sender<(ActorId, Version)> {
        &self.0.tx_apply
    }

    pub fn tx_changes(&self) -> &Sender<(ChangeV1, ChangeSource)> {
        &self.0.tx_changes
    }

    pub fn tx_empty(&self) -> &Sender<(ActorId, RangeInclusive<Version>)> {
        &self.0.tx_empty
    }

    pub fn tx_clear_buf(&self) -> &Sender<(ActorId, RangeInclusive<Version>)> {
        &self.0.tx_clear_buf
    }

    pub fn tx_foca(&self) -> &Sender<FocaInput> {
        &self.0.tx_foca
    }

    pub fn write_sema(&self) -> &Arc<Semaphore> {
        &self.0.write_sema
    }

    pub async fn write_permit(&self) -> Result<OwnedSemaphorePermit, AcquireError> {
        self.0.write_sema.clone().acquire_owned().await
    }

    pub fn write_permit_blocking(&self) -> Result<OwnedSemaphorePermit, AcquireError> {
        Handle::current().block_on(self.0.write_sema.clone().acquire_owned())
    }

    pub fn bookie(&self) -> &Bookie {
        &self.0.bookie
    }

    pub fn members(&self) -> &RwLock<Members> {
        &self.0.members
    }

    pub fn schema(&self) -> &RwLock<Schema> {
        &self.0.schema
    }

    pub fn db_path(&self) -> Utf8PathBuf {
        self.0.config.load().db.path.clone()
    }

    pub fn config(&self) -> arc_swap::Guard<Arc<Config>, arc_swap::strategy::DefaultStrategy> {
        self.0.config.load()
    }

    pub fn set_config(&self, new_conf: Config) {
        self.0.config.store(Arc::new(new_conf))
    }

    pub fn limits(&self) -> &Limits {
        &self.0.limits
    }

    pub fn subs_manager(&self) -> &SubsManager {
        &self.0.subs_manager
    }
}

pub fn migrate(conn: &mut Connection) -> rusqlite::Result<()> {
    let migrations: Vec<Box<dyn Migration>> = vec![
        Box::new(init_migration as fn(&Transaction) -> rusqlite::Result<()>),
        Box::new(v0_2_0_migration as fn(&Transaction) -> rusqlite::Result<()>),
        Box::new(v0_2_0_1_migration as fn(&Transaction) -> rusqlite::Result<()>),
        Box::new(v0_2_0_2_migration as fn(&Transaction) -> rusqlite::Result<()>),
        Box::new(v0_2_0_3_migration as fn(&Transaction) -> rusqlite::Result<()>),
    ];

    crate::sqlite::migrate(conn, migrations)
}

fn init_migration(tx: &Transaction) -> rusqlite::Result<()> {
    tx.execute_batch(
        r#"
            -- key/value for internal corrosion data (e.g. 'schema_version' => INT)
            CREATE TABLE __corro_state (key TEXT NOT NULL PRIMARY KEY, value);

            -- internal bookkeeping
            CREATE TABLE __corro_bookkeeping (
                actor_id BLOB NOT NULL,
                start_version INTEGER NOT NULL,
                end_version INTEGER,
                db_version INTEGER,

                last_seq INTEGER,

                ts TEXT,

                PRIMARY KEY (actor_id, start_version)
            ) WITHOUT ROWID;

            -- internal per-db-version seq bookkeeping
            CREATE TABLE __corro_seq_bookkeeping (
                -- remote actor / site id
                site_id BLOB NOT NULL,
                -- remote internal version
                version INTEGER NOT NULL,
                
                -- start and end seq for this bookkept record
                start_seq INTEGER NOT NULL,
                end_seq INTEGER NOT NULL,

                last_seq INTEGER NOT NULL,

                -- timestamp, need to propagate...
                ts TEXT NOT NULL,

                PRIMARY KEY (site_id, version, start_seq)
            ) WITHOUT ROWID;

            -- buffered changes (similar schema as crsql_changes)
            CREATE TABLE __corro_buffered_changes (
                "table" TEXT NOT NULL,
                pk BLOB NOT NULL,
                cid TEXT NOT NULL,
                val ANY, -- shouldn't matter I don't think
                col_version INTEGER NOT NULL,
                db_version INTEGER NOT NULL,
                site_id BLOB NOT NULL, -- this differs from crsql_changes, we'll never buffer our own
                seq INTEGER NOT NULL,
                cl INTEGER NOT NULL, -- causal length

                version INTEGER NOT NULL,

                PRIMARY KEY (site_id, db_version, version, seq)
            ) WITHOUT ROWID;
            
            -- SWIM memberships
            CREATE TABLE __corro_members (
                actor_id BLOB PRIMARY KEY NOT NULL,
                address TEXT NOT NULL,
            
                state TEXT NOT NULL DEFAULT 'down',
                foca_state JSON,

                rtts JSON DEFAULT '[]'
            ) WITHOUT ROWID;

            -- tracked corrosion schema
            CREATE TABLE __corro_schema (
                tbl_name TEXT NOT NULL,
                type TEXT NOT NULL,
                name TEXT NOT NULL,
                sql TEXT NOT NULL,
            
                source TEXT NOT NULL,
            
                PRIMARY KEY (tbl_name, type, name)
            ) WITHOUT ROWID;
        "#,
    )?;

    Ok(())
}

fn v0_2_0_migration(tx: &Transaction) -> rusqlite::Result<()> {
    tx.execute_batch(
        "
        CREATE INDEX __corro_bookkeeping_db_version ON __corro_bookkeeping (db_version);
        ",
    )
}

fn v0_2_0_1_migration(tx: &Transaction) -> rusqlite::Result<()> {
    tx.execute_batch(
        r#"
        -- where subscriptions are stored
        CREATE TABLE __corro_subs (
            id BLOB PRIMARY KEY NOT NULL,
            sql TEXT NOT NULL,
            state TEXT NOT NULL DEFAULT 'created'
        ) WITHOUT ROWID;
    "#,
    )
}

fn v0_2_0_2_migration(tx: &Transaction) -> rusqlite::Result<()> {
    tx.execute_batch(
        r#"
        -- remove state
        ALTER TABLE __corro_members DROP COLUMN state;
        -- remove rtts
        ALTER TABLE __corro_members DROP COLUMN rtts;
        -- add computed rtt_min
        ALTER TABLE __corro_members ADD COLUMN rtt_min INTEGER;
        -- add updated_at
        ALTER TABLE __corro_members ADD COLUMN updated_at DATETIME NOT NULL DEFAULT 0;
    "#,
    )
}

fn v0_2_0_3_migration(tx: &Transaction) -> rusqlite::Result<()> {
    tx.execute_batch(
        r#"
        DROP TABLE __corro_subs;

        CREATE INDEX __corro_bookkeeping_actor_id_start_end_version ON __corro_bookkeeping (actor_id, start_version, end_version);
    "#,
    )
}

#[derive(Debug, Clone)]
pub struct SplitPool(Arc<SplitPoolInner>);

#[derive(Debug)]
struct SplitPoolInner {
    path: PathBuf,
    write_sema: Arc<Semaphore>,

    read: SqlitePool,
    write: SqlitePool,

    priority_tx: Sender<oneshot::Sender<CancellationToken>>,
    normal_tx: Sender<oneshot::Sender<CancellationToken>>,
    low_tx: Sender<oneshot::Sender<CancellationToken>>,
}

#[derive(Debug, thiserror::Error)]
pub enum PoolError {
    #[error(transparent)]
    Pool(#[from] SqlitePoolError),
    #[error("queue is closed")]
    QueueClosed,
    #[error("callback is closed")]
    CallbackClosed,
    #[error("could not acquire write permit")]
    Permit(#[from] AcquireError),
}

#[derive(Debug, thiserror::Error)]
pub enum ChangeError {
    #[error("could not acquire pooled connection: {0}")]
    Pool(#[from] PoolError),
    #[error("rusqlite: {source} (actor_id: {actor_id:?}, version: {version:?})")]
    Rusqlite {
        source: rusqlite::Error,
        actor_id: Option<ActorId>,
        version: Option<Version>,
    },
}

#[derive(Debug, thiserror::Error)]
pub enum SplitPoolCreateError {
    #[error(transparent)]
    Pool(#[from] sqlite_pool::CreatePoolError),
    #[error(transparent)]
    Io(#[from] io::Error),
    #[error(transparent)]
    Rusqlite(#[from] rusqlite::Error),
}

impl SplitPool {
    pub async fn create<P: AsRef<Path>>(
        path: P,
        write_sema: Arc<Semaphore>,
    ) -> Result<Self, SplitPoolCreateError> {
        let rw_pool = sqlite_pool::Config::new(path.as_ref())
            .max_size(1)
            .create_pool_transform(rusqlite_to_crsqlite)?;

        debug!("built RW pool");

        let ro_pool = sqlite_pool::Config::new(path.as_ref())
            .read_only()
            .max_size(20)
            .create_pool_transform(rusqlite_to_crsqlite)?;
        debug!("built RO pool");

        Ok(Self::new(
            path.as_ref().to_owned(),
            write_sema,
            ro_pool,
            rw_pool,
        ))
    }

    fn new(path: PathBuf, write_sema: Arc<Semaphore>, read: SqlitePool, write: SqlitePool) -> Self {
        let (priority_tx, mut priority_rx) = channel(256);
        let (normal_tx, mut normal_rx) = channel(512);
        let (low_tx, mut low_rx) = channel(1024);

        tokio::spawn(async move {
            loop {
                let tx: oneshot::Sender<CancellationToken> = tokio::select! {
                    biased;

                    Some(tx) = priority_rx.recv() => tx,
                    Some(tx) = normal_rx.recv() => tx,
                    Some(tx) = low_rx.recv() => tx,
                };

                wait_conn_drop(tx).await
            }
        });

        Self(Arc::new(SplitPoolInner {
            path,
            write_sema,
            read,
            write,
            priority_tx,
            normal_tx,
            low_tx,
        }))
    }

    pub fn emit_metrics(&self) {
        let read_state = self.0.read.status();
        gauge!("corro.sqlite.pool.read.connections", read_state.size as f64);
        gauge!(
            "corro.sqlite.pool.read.connections.available",
            read_state.available as f64
        );
        gauge!(
            "corro.sqlite.pool.read.connections.waiting",
            read_state.waiting as f64
        );

        let write_state = self.0.write.status();
        gauge!(
            "corro.sqlite.pool.write.connections",
            write_state.size as f64
        );
        gauge!(
            "corro.sqlite.pool.write.connections.available",
            write_state.available as f64
        );
        gauge!(
            "corro.sqlite.pool.write.connections.waiting",
            write_state.waiting as f64
        );
    }

    // get a read-only connection
    #[tracing::instrument(skip(self), level = "debug")]
    pub async fn read(&self) -> Result<sqlite_pool::Connection<CrConn>, SqlitePoolError> {
        self.0.read.get().await
    }

    #[tracing::instrument(skip(self), level = "debug")]
    pub fn read_blocking(&self) -> Result<sqlite_pool::Connection<CrConn>, SqlitePoolError> {
        Handle::current().block_on(self.0.read.get())
    }

    #[tracing::instrument(skip(self), level = "debug")]
    pub fn dedicated(&self) -> rusqlite::Result<Connection> {
        let mut conn = rusqlite::Connection::open(&self.0.path)?;
        setup_conn(&mut conn)?;
        Ok(conn)
    }

    #[tracing::instrument(skip(self), level = "debug")]
    pub fn client_dedicated(&self) -> rusqlite::Result<CrConn> {
        let conn = rusqlite::Connection::open(&self.0.path)?;
        rusqlite_to_crsqlite(conn)
    }

    // get a high priority write connection (e.g. client input)
    #[tracing::instrument(skip(self), level = "debug")]
    pub async fn write_priority(&self) -> Result<WriteConn, PoolError> {
        self.write_inner(&self.0.priority_tx, "priority").await
    }

    // get a normal priority write connection (e.g. sync process)
    #[tracing::instrument(skip(self), level = "debug")]
    pub async fn write_normal(&self) -> Result<WriteConn, PoolError> {
        self.write_inner(&self.0.normal_tx, "normal").await
    }

    // get a low priority write connection (e.g. background tasks)
    #[tracing::instrument(skip(self), level = "debug")]
    pub async fn write_low(&self) -> Result<WriteConn, PoolError> {
        self.write_inner(&self.0.low_tx, "low").await
    }

    async fn write_inner(
        &self,
        chan: &Sender<oneshot::Sender<CancellationToken>>,
        queue: &'static str,
    ) -> Result<WriteConn, PoolError> {
        let (tx, rx) = oneshot::channel();
        chan.send(tx).await.map_err(|_| PoolError::QueueClosed)?;
        let start = Instant::now();
        let token = rx.await.map_err(|_| PoolError::CallbackClosed)?;
        histogram!("corro.sqlite.pool.queue.seconds", start.elapsed().as_secs_f64(), "queue" => queue);
        let conn = self.0.write.get().await?;

        let start = Instant::now();
        let _permit = self.0.write_sema.clone().acquire_owned().await?;
        histogram!(
            "corro.sqlite.write_permit.acquisition.seconds",
            start.elapsed().as_secs_f64()
        );

        Ok(WriteConn {
            conn,
            _drop_guard: token.drop_guard(),
            _permit,
        })
    }
}

async fn wait_conn_drop(tx: oneshot::Sender<CancellationToken>) {
    let cancel = CancellationToken::new();

    if let Err(_e) = tx.send(cancel.clone()) {
        error!("could not send back drop guard for pooled conn, oneshot channel likely closed");
        return;
    }

    cancel.cancelled().await
}

pub struct WriteConn {
    conn: sqlite_pool::Connection<CrConn>,
    _drop_guard: DropGuard,
    _permit: OwnedSemaphorePermit,
}

impl Deref for WriteConn {
    type Target = sqlite_pool::Connection<CrConn>;

    fn deref(&self) -> &Self::Target {
        &self.conn
    }
}

impl DerefMut for WriteConn {
    fn deref_mut(&mut self) -> &mut Self::Target {
        &mut self.conn
    }
}

#[derive(Debug, Clone, Eq, PartialEq)]
pub enum KnownDbVersion {
    Partial(PartialVersion),
    Current(CurrentVersion),
    Cleared,
}

impl KnownDbVersion {
    pub fn is_cleared(&self) -> bool {
        matches!(self, KnownDbVersion::Cleared)
    }
}

pub struct CountedTokioRwLock<T> {
    registry: LockRegistry,
    lock: Arc<TokioRwLock<T>>,
}

impl<T> CountedTokioRwLock<T> {
    fn new(registry: LockRegistry, value: T) -> Self {
        Self {
            registry,
            lock: Arc::new(TokioRwLock::new(value)),
        }
    }

    #[tracing::instrument(skip(self, label), level = "debug")]
    pub async fn write<C: Into<CompactString>>(
        &self,
        label: C,
    ) -> CountedTokioRwLockWriteGuard<'_, T> {
        self.registry.acquire_write(label, &self.lock).await
    }

    #[tracing::instrument(skip(self, label), level = "debug")]
    pub fn blocking_write<C: Into<CompactString>>(
        &self,
        label: C,
    ) -> CountedTokioRwLockWriteGuard<'_, T> {
        self.registry.acquire_blocking_write(label, &self.lock)
    }

    #[tracing::instrument(skip(self, label), level = "debug")]
    pub fn blocking_write_owned<C: Into<CompactString>>(
        &self,
        label: C,
    ) -> CountedOwnedTokioRwLockWriteGuard<T> {
        self.registry
            .acquire_blocking_write_owned(label, self.lock.clone())
    }

    #[tracing::instrument(skip(self, label), level = "debug")]
    pub fn blocking_read<C: Into<CompactString>>(
        &self,
        label: C,
    ) -> CountedTokioRwLockReadGuard<'_, T> {
        self.registry.acquire_blocking_read(label, &self.lock)
    }

    #[tracing::instrument(skip(self, label), level = "debug")]
    pub async fn read<C: Into<CompactString>>(
        &self,
        label: C,
    ) -> CountedTokioRwLockReadGuard<'_, T> {
        self.registry.acquire_read(label, &self.lock).await
    }

    pub fn registry(&self) -> &LockRegistry {
        &self.registry
    }
}

pub struct CountedTokioRwLockWriteGuard<'a, T> {
    lock: TokioRwLockWriteGuard<'a, T>,
    _tracker: LockTracker,
}

impl<'a, T> Deref for CountedTokioRwLockWriteGuard<'a, T> {
    type Target = TokioRwLockWriteGuard<'a, T>;

    fn deref(&self) -> &Self::Target {
        &self.lock
    }
}

impl<'a, T> DerefMut for CountedTokioRwLockWriteGuard<'a, T> {
    fn deref_mut(&mut self) -> &mut Self::Target {
        &mut self.lock
    }
}

pub struct CountedOwnedTokioRwLockWriteGuard<T> {
    lock: OwnedTokioRwLockWriteGuard<T>,
    _tracker: LockTracker,
}

impl<T> Deref for CountedOwnedTokioRwLockWriteGuard<T> {
    type Target = OwnedTokioRwLockWriteGuard<T>;

    fn deref(&self) -> &Self::Target {
        &self.lock
    }
}

impl<T> DerefMut for CountedOwnedTokioRwLockWriteGuard<T> {
    fn deref_mut(&mut self) -> &mut Self::Target {
        &mut self.lock
    }
}

pub struct CountedTokioRwLockReadGuard<'a, T> {
    lock: TokioRwLockReadGuard<'a, T>,
    _tracker: LockTracker,
}

impl<'a, T> Deref for CountedTokioRwLockReadGuard<'a, T> {
    type Target = TokioRwLockReadGuard<'a, T>;

    fn deref(&self) -> &Self::Target {
        &self.lock
    }
}

impl<'a, T> DerefMut for CountedTokioRwLockReadGuard<'a, T> {
    fn deref_mut(&mut self) -> &mut Self::Target {
        &mut self.lock
    }
}

type LockId = usize;

#[derive(Debug, Clone)]
pub struct LockMeta {
    pub label: CompactString,
    pub kind: LockKind,
    pub state: LockState,
    pub started_at: Instant,
}

#[derive(Default, Clone)]
pub struct LockRegistry {
    id_gen: Arc<AtomicUsize>,
    pub map: Arc<RwLock<IndexMap<LockId, LockMeta>>>,
}

impl LockRegistry {
    fn remove(&self, id: &LockId) {
        self.map.write().remove(id);
    }

    async fn acquire_write<'a, T, C: Into<CompactString>>(
        &self,
        label: C,
        lock: &'a TokioRwLock<T>,
    ) -> CountedTokioRwLockWriteGuard<'a, T> {
        let id = self.gen_id();
        self.insert_lock(
            id,
            LockMeta {
                label: label.into(),
                kind: LockKind::Write,
                state: LockState::Acquiring,
                started_at: Instant::now(),
            },
        );
        let _tracker = LockTracker {
            id,
            registry: self.clone(),
        };
        let w = lock.write().await;
        self.set_lock_state(&id, LockState::Locked);
        CountedTokioRwLockWriteGuard { lock: w, _tracker }
    }

    fn acquire_blocking_write<'a, T, C: Into<CompactString>>(
        &self,
        label: C,
        lock: &'a TokioRwLock<T>,
    ) -> CountedTokioRwLockWriteGuard<'a, T> {
        let id = self.gen_id();
        self.insert_lock(
            id,
            LockMeta {
                label: label.into(),
                kind: LockKind::Write,
                state: LockState::Acquiring,
                started_at: Instant::now(),
            },
        );
        let _tracker = LockTracker {
            id,
            registry: self.clone(),
        };
        let w = lock.blocking_write();
        self.set_lock_state(&id, LockState::Locked);
        CountedTokioRwLockWriteGuard { lock: w, _tracker }
    }

    fn acquire_blocking_write_owned<T, C: Into<CompactString>>(
        &self,
        label: C,
        lock: Arc<TokioRwLock<T>>,
    ) -> CountedOwnedTokioRwLockWriteGuard<T> {
        let id = self.gen_id();
        self.insert_lock(
            id,
            LockMeta {
                label: label.into(),
                kind: LockKind::Write,
                state: LockState::Acquiring,
                started_at: Instant::now(),
            },
        );
        let _tracker = LockTracker {
            id,
            registry: self.clone(),
        };
        let w = loop {
            if let Ok(w) = lock.clone().try_write_owned() {
                break w;
            }
            // don't instantly loop
            std::thread::sleep(Duration::from_millis(1));
        };
        self.set_lock_state(&id, LockState::Locked);
        CountedOwnedTokioRwLockWriteGuard { lock: w, _tracker }
    }

    async fn acquire_read<'a, T, C: Into<CompactString>>(
        &self,
        label: C,
        lock: &'a TokioRwLock<T>,
    ) -> CountedTokioRwLockReadGuard<'a, T> {
        let id = self.gen_id();
        self.insert_lock(
            id,
            LockMeta {
                label: label.into(),
                kind: LockKind::Read,
                state: LockState::Acquiring,
                started_at: Instant::now(),
            },
        );
        let _tracker = LockTracker {
            id,
            registry: self.clone(),
        };
        let w = lock.read().await;
        self.set_lock_state(&id, LockState::Locked);
        CountedTokioRwLockReadGuard { lock: w, _tracker }
    }

    fn acquire_blocking_read<'a, T, C: Into<CompactString>>(
        &self,
        label: C,
        lock: &'a TokioRwLock<T>,
    ) -> CountedTokioRwLockReadGuard<'a, T> {
        let id = self.gen_id();
        self.insert_lock(
            id,
            LockMeta {
                label: label.into(),
                kind: LockKind::Read,
                state: LockState::Acquiring,
                started_at: Instant::now(),
            },
        );
        let _tracker = LockTracker {
            id,
            registry: self.clone(),
        };
        let w = lock.blocking_read();
        self.set_lock_state(&id, LockState::Locked);
        CountedTokioRwLockReadGuard { lock: w, _tracker }
    }

    fn set_lock_state(&self, id: &LockId, state: LockState) {
        if let Some(meta) = self.map.write().get_mut(id) {
            meta.state = state
        }
    }

    fn insert_lock(&self, id: LockId, meta: LockMeta) {
        self.map.write().insert(id, meta);
    }

    fn gen_id(&self) -> LockId {
        self.id_gen.fetch_add(1, Ordering::Release) + 1
    }
}

#[derive(Debug, Clone, Copy, Serialize, Deserialize)]
#[serde(rename_all = "snake_case")]
pub enum LockState {
    Acquiring,
    Locked,
}

#[derive(Debug, Clone, Copy, Serialize, Deserialize)]
#[serde(rename_all = "snake_case")]
pub enum LockKind {
    Read,
    Write,
}

struct LockTracker {
    id: LockId,
    registry: LockRegistry,
}

impl Drop for LockTracker {
    fn drop(&mut self) {
        self.registry.remove(&self.id)
    }
}

#[derive(Debug, Clone, Eq, PartialEq)]
pub struct CurrentVersion {
    // cr-sqlite db version
    pub db_version: CrsqlDbVersion,
    // actual last sequence originally produced
    pub last_seq: CrsqlSeq,
    // timestamp when the change was produced by the source
    pub ts: Timestamp,
}

#[derive(Debug, Clone, Eq, PartialEq)]
pub struct PartialVersion {
    // range of sequences recorded
    pub seqs: RangeInclusiveSet<CrsqlSeq>,
    // actual last sequence originally produced
    pub last_seq: CrsqlSeq,
    // timestamp when the change was produced by the source
    pub ts: Timestamp,
}

impl From<PartialVersion> for KnownDbVersion {
    fn from(partial: PartialVersion) -> Self {
        KnownDbVersion::Partial(partial)
    }
}

#[derive(Debug)]
pub enum KnownVersion<'a> {
    Cleared,
    Current(&'a CurrentVersion),
    Partial(&'a PartialVersion),
}

impl<'a> KnownVersion<'a> {
    pub fn is_cleared(&self) -> bool {
        matches!(self, KnownVersion::Cleared)
    }
}

impl<'a> From<KnownVersion<'a>> for KnownDbVersion {
    fn from(value: KnownVersion<'a>) -> Self {
        match value {
            KnownVersion::Cleared => KnownDbVersion::Cleared,
            KnownVersion::Current(current) => KnownDbVersion::Current(current.clone()),
            KnownVersion::Partial(partial) => KnownDbVersion::Partial(partial.clone()),
        }
    }
}

#[derive(Default, Clone)]
pub struct BookedVersions {
    pub cleared: RangeInclusiveSet<Version>,
    pub current: BTreeMap<Version, CurrentVersion>,
    pub partials: BTreeMap<Version, PartialVersion>,
    sync_need: RangeInclusiveSet<Version>,
    last: Option<Version>,
    pub is_ready: bool,
}

impl BookedVersions {
    pub fn materialize(conn: &Connection, actor_id: ActorId) -> rusqlite::Result<Self> {
        let mut bv = Self::default();
        let mut prepped = conn.prepare_cached(
            "SELECT start_version, end_version, db_version, last_seq, ts FROM __corro_bookkeeping WHERE actor_id = ?",
        )?;
        let mut rows = prepped.query([actor_id])?;

        loop {
            let row = rows.next()?;
            match row {
                None => break,
                Some(row) => {
                    let start_v = row.get(0)?;
                    let end_v: Option<Version> = row.get(1)?;
                    bv._insert_many(
                        start_v..=end_v.unwrap_or(start_v),
                        match row.get(2)? {
                            Some(db_version) => KnownDbVersion::Current(CurrentVersion {
                                db_version,
                                last_seq: row.get(3)?,
                                ts: row.get(4)?,
                            }),
                            None => KnownDbVersion::Cleared,
                        },
                    );
                }
            }
        }

        let mut prepped = conn.prepare_cached(
            "SELECT version, start_seq, end_seq, last_seq, ts FROM __corro_seq_bookkeeping WHERE site_id = ?",
        )?;
        let mut rows = prepped.query([actor_id])?;

        loop {
            let row = rows.next()?;
            match row {
                None => break,
                Some(row) => match bv.partials.entry(row.get(0)?) {
                    std::collections::btree_map::Entry::Vacant(entry) => {
                        entry.insert(PartialVersion {
                            seqs: RangeInclusiveSet::from_iter(vec![row.get(1)?..=row.get(2)?]),
                            last_seq: row.get(3)?,
                            ts: row.get(4)?,
                        });
                    }
                    std::collections::btree_map::Entry::Occupied(mut entry) => {
                        entry.get_mut().seqs.insert(row.get(1)?..=row.get(2)?);
                    }
                },
            }
        }

        bv.is_ready = true;

        Ok(bv)
    }

    pub fn contains_version(&self, version: &Version) -> bool {
        if !self.is_ready {
            panic!("bookkeeping is not ready, can't lookup versions");
        }
        self.cleared.contains(version)
            || self.current.contains_key(version)
            || self.partials.contains_key(version)
    }

    pub fn get(&self, version: &Version) -> Option<KnownVersion> {
        if !self.is_ready {
            panic!("bookkeeping is not ready for actor, can't get a cached version");
        }
        self.cleared
            .get(version)
            .map(|_| KnownVersion::Cleared)
            .or_else(|| self.current.get(version).map(KnownVersion::Current))
            .or_else(|| self.partials.get(version).map(KnownVersion::Partial))
    }

    pub fn contains(&self, version: Version, seqs: Option<&RangeInclusive<CrsqlSeq>>) -> bool {
        self.contains_version(&version)
            && seqs
                .map(|check_seqs| match self.get(&version) {
                    Some(KnownVersion::Cleared) | Some(KnownVersion::Current(_)) => true,
                    Some(KnownVersion::Partial(partial)) => {
                        check_seqs.clone().all(|seq| partial.seqs.contains(&seq))
                    }
                    None => false,
                })
                .unwrap_or(true)
    }

    pub fn contains_all(
        &self,
        mut versions: RangeInclusive<Version>,
        seqs: Option<&RangeInclusive<CrsqlSeq>>,
    ) -> bool {
        versions.all(|version| self.contains(version, seqs))
    }

    pub fn contains_current(&self, version: &Version) -> bool {
        self.current.contains_key(version)
    }

    pub fn current_versions(&self) -> BTreeMap<CrsqlDbVersion, Version> {
        self.current
            .iter()
            .map(|(version, current)| (current.db_version, *version))
            .collect()
    }

    pub fn last(&self) -> Option<Version> {
        self.last
    }

    pub fn insert(&mut self, version: Version, known_version: KnownDbVersion) {
        self.insert_many(version..=version, known_version);
    }

    pub fn insert_many(
        &mut self,
        versions: RangeInclusive<Version>,
        known_version: KnownDbVersion,
<<<<<<< HEAD
    ) {
        if !self.is_ready {
            panic!("bookkeeping is not ready for actor, can't insert versions");
        }
        self._insert_many(versions, known_version)
    }

    fn _insert_many(&mut self, versions: RangeInclusive<Version>, known_version: KnownDbVersion) {
        match known_version {
=======
    ) -> Option<PartialVersion> {
        let ret = match known_version {
>>>>>>> 6d1b5ecc
            KnownDbVersion::Partial(partial) => {
                Some(match self.partials.entry(*versions.start()) {
                    btree_map::Entry::Vacant(entry) => entry.insert(partial).clone(),
                    btree_map::Entry::Occupied(mut entry) => {
                        let got = entry.get_mut();
                        got.seqs.extend(partial.seqs);
                        got.clone()
                    }
                })
            }
            KnownDbVersion::Current(current) => {
                let version = *versions.start();
                self.partials.remove(&version);
                self.current.insert(version, current);
                None
            }
            KnownDbVersion::Cleared => {
                for version in versions.clone() {
                    self.partials.remove(&version);
                    self.current.remove(&version);
                }
                self.cleared.insert(versions.clone());
                None
            }
        };

        // update last known version
        let old_last = self
            .last
            .replace(std::cmp::max(
                *versions.end(),
                self.last.unwrap_or_default(),
            ))
            .unwrap_or_default();

        if old_last < *versions.start() {
            // add these as needed!
            self.sync_need.insert((old_last + 1)..=*versions.start());
        }

        self.sync_need.remove(versions);

        ret
    }

    pub fn sync_need(&self) -> &RangeInclusiveSet<Version> {
        if !self.is_ready {
            panic!("bookkeeping is not ready for actor, can't produce synchronization needs");
        }
        &self.sync_need
    }
}

pub type BookedInner = Arc<CountedTokioRwLock<BookedVersions>>;

#[derive(Clone)]
pub struct Booked(BookedInner);

impl Booked {
    fn new(versions: BookedVersions, registry: LockRegistry) -> Self {
        Self(Arc::new(CountedTokioRwLock::new(registry, versions)))
    }

    pub async fn read<L: Into<CompactString>>(
        &self,
        label: L,
    ) -> CountedTokioRwLockReadGuard<'_, BookedVersions> {
        self.0.read(label).await
    }

    pub async fn write<L: Into<CompactString>>(
        &self,
        label: L,
    ) -> CountedTokioRwLockWriteGuard<'_, BookedVersions> {
        self.0.write(label).await
    }

    pub fn blocking_write<L: Into<CompactString>>(
        &self,
        label: L,
    ) -> CountedTokioRwLockWriteGuard<'_, BookedVersions> {
        self.0.blocking_write(label)
    }

    pub fn blocking_read<L: Into<CompactString>>(
        &self,
        label: L,
    ) -> CountedTokioRwLockReadGuard<'_, BookedVersions> {
        self.0.blocking_read(label)
    }

    pub fn blocking_write_owned<L: Into<CompactString>>(
        &self,
        label: L,
    ) -> CountedOwnedTokioRwLockWriteGuard<BookedVersions> {
        self.0.blocking_write_owned(label)
    }
}

#[derive(Default)]
pub struct BookieInner {
    map: HashMap<ActorId, Booked>,
    registry: LockRegistry,
    ready_count: usize,
    ready_notify: Arc<Notify>,
    is_ready: Arc<AtomicBool>,
}

impl BookieInner {
    pub fn for_actor(&mut self, actor_id: ActorId) -> Booked {
        let (booked, is_new) = match self.map.entry(actor_id) {
            std::collections::hash_map::Entry::Occupied(entry) => (entry.get().clone(), false),
            std::collections::hash_map::Entry::Vacant(entry) => {
                self.ready_count += 1;
                (
                    entry
                        .insert(Booked(Arc::new(CountedTokioRwLock::new(
                            self.registry.clone(),
                            BookedVersions {
                                is_ready: true, // set this to true, it's a new actor and we don't have anything on them
                                ..Default::default()
                            },
                        ))))
                        .clone(),
                    true,
                )
            }
        };
        if is_new {
            self.check_notify_ready();
        }
        booked
    }

    pub fn replace_actor(&mut self, actor_id: ActorId, bv: BookedVersions) {
        if bv.is_ready {
            self.ready_count += 1;
            self.check_notify_ready();
        }

        self.map.insert(
            actor_id,
            Booked(Arc::new(CountedTokioRwLock::new(self.registry.clone(), bv))),
        );
    }

    fn check_notify_ready(&self) {
        if self.ready_count == self.map.len() {
            self.is_ready.store(true, Ordering::Release);
            self.ready_notify.notify_waiters();
        }
    }
}

impl Deref for BookieInner {
    type Target = HashMap<ActorId, Booked>;

    fn deref(&self) -> &Self::Target {
        &self.map
    }
}

#[derive(Clone)]
pub struct Bookie {
    inner: Arc<CountedTokioRwLock<BookieInner>>,
    is_ready: Arc<AtomicBool>,
    ready_notify: Arc<Notify>,
}

impl Bookie {
    pub fn new(map: HashMap<ActorId, BookedVersions>) -> Self {
        let registry = LockRegistry::default();
        let ready_notify = Arc::new(Notify::new());
        let is_ready = Arc::new(AtomicBool::new(false));
        let inner = BookieInner {
            ready_count: map.values().filter(|bv| bv.is_ready).count(),
            map: map
                .into_iter()
                .map(|(k, v)| (k, Booked::new(v, registry.clone())))
                .collect(),
            registry: registry.clone(),
            ready_notify: ready_notify.clone(),
            is_ready: is_ready.clone(),
        };

        // unlocks any waiters if we're ready right off the bat!
        inner.check_notify_ready();

        Self {
            inner: Arc::new(CountedTokioRwLock::new(registry, inner)),
            ready_notify,
            is_ready,
        }
    }

    pub async fn wait_ready(&self) {
        self.ready_notify.notified().await
    }

    pub fn is_ready(&self) -> bool {
        self.is_ready.load(Ordering::Acquire)
    }

    pub async fn read<L: Into<CompactString>>(
        &self,
        label: L,
    ) -> CountedTokioRwLockReadGuard<BookieInner> {
        self.inner.read(label).await
    }

    pub async fn write<L: Into<CompactString>>(
        &self,
        label: L,
    ) -> CountedTokioRwLockWriteGuard<BookieInner> {
        self.inner.write(label).await
    }

    pub fn blocking_write<L: Into<CompactString>>(
        &self,
        label: L,
    ) -> CountedTokioRwLockWriteGuard<BookieInner> {
        self.inner.blocking_write(label)
    }

    pub fn registry(&self) -> &LockRegistry {
        self.inner.registry()
    }
}<|MERGE_RESOLUTION|>--- conflicted
+++ resolved
@@ -1090,20 +1090,19 @@
         &mut self,
         versions: RangeInclusive<Version>,
         known_version: KnownDbVersion,
-<<<<<<< HEAD
-    ) {
+    ) -> Option<PartialVersion> {
         if !self.is_ready {
             panic!("bookkeeping is not ready for actor, can't insert versions");
         }
         self._insert_many(versions, known_version)
     }
 
-    fn _insert_many(&mut self, versions: RangeInclusive<Version>, known_version: KnownDbVersion) {
-        match known_version {
-=======
+    fn _insert_many(
+        &mut self,
+        versions: RangeInclusive<Version>,
+        known_version: KnownDbVersion,
     ) -> Option<PartialVersion> {
         let ret = match known_version {
->>>>>>> 6d1b5ecc
             KnownDbVersion::Partial(partial) => {
                 Some(match self.partials.entry(*versions.start()) {
                     btree_map::Entry::Vacant(entry) => entry.insert(partial).clone(),
