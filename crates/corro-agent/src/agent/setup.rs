--- conflicted
+++ resolved
@@ -81,7 +81,6 @@
         schema
     };
 
-<<<<<<< HEAD
     let cluster_id = {
         let conn = pool.read().await?;
         conn.query_row(
@@ -95,12 +94,8 @@
 
     info!("Cluster ID: {cluster_id}");
 
-    let (tx_apply, rx_apply) = channel(20480);
-    let (tx_clear_buf, rx_clear_buf) = channel(10240);
-=======
     let (tx_apply, rx_apply) = bounded(20480, "apply");
     let (tx_clear_buf, rx_clear_buf) = bounded(10240, "clear_buf");
->>>>>>> 50eeabcb
 
     let lock_registry = LockRegistry::default();
     let booked = {
