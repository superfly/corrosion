--- conflicted
+++ resolved
@@ -1,6 +1,6 @@
 use corro_types::{
-    broadcast::{BroadcastV1, ChangeSource, ChangeV1, UniPayload, UniPayloadV1},
-    channel::CorroSender,
+    agent::Agent,
+    broadcast::{BroadcastV1, ChangeSource, UniPayload, UniPayloadV1},
 };
 use metrics::counter;
 use speedy::Readable;
@@ -11,11 +11,7 @@
 
 /// Spawn a task that accepts unidirectional broadcast streams, then
 /// spawns another task for each incoming stream to handle.
-pub fn spawn_unipayload_handler(
-    tripwire: &Tripwire,
-    conn: &quinn::Connection,
-    changes_tx: CorroSender<(ChangeV1, ChangeSource)>,
-) {
+pub fn spawn_unipayload_handler(tripwire: &Tripwire, conn: &quinn::Connection, agent: Agent) {
     tokio::spawn({
         let conn = conn.clone();
         let mut tripwire = tripwire.clone();
@@ -43,7 +39,7 @@
                 );
 
                 tokio::spawn({
-                    let changes_tx = changes_tx.clone();
+                    let agent = agent.clone();
                     async move {
                         let mut framed = FramedRead::new(rx, LengthDelimitedCodec::new());
 
@@ -57,10 +53,18 @@
                                             trace!("parsed a payload: {payload:?}");
 
                                             match payload {
-                                                UniPayload::V1(UniPayloadV1::Broadcast(
-                                                    BroadcastV1::Change(change),
-                                                )) => {
-                                                    if let Err(e) = changes_tx
+                                                UniPayload::V1 {
+                                                    data:
+                                                        UniPayloadV1::Broadcast(BroadcastV1::Change(
+                                                            change,
+                                                        )),
+                                                    cluster_id,
+                                                } => {
+                                                    if cluster_id != agent.cluster_id() {
+                                                        continue;
+                                                    }
+                                                    if let Err(e) = agent
+                                                        .tx_changes()
                                                         .send((change, ChangeSource::Broadcast))
                                                         .await
                                                     {
@@ -89,107 +93,4 @@
             }
         }
     });
-<<<<<<< HEAD
-}
-
-/// Start an async buffer task that pull messages from one channel
-/// (process_uni_rx) and moves them into the next if the variant
-/// matches (bcast_msg_tx)
-// DOCME: why is this task needed?  Do we just want to get this
-// function out of the stream hot path?
-pub fn spawn_unipayload_message_decoder(
-    agent: &Agent,
-    bookie: &Bookie,
-    mut process_uni_rx: Receiver<UniPayload>,
-    bcast_msg_tx: Sender<BroadcastV1>,
-) {
-    tokio::spawn({
-        let agent = agent.clone();
-        let bookie = bookie.clone();
-        async move {
-            while let Some(payload) = process_uni_rx.recv().await {
-                match payload {
-                    UniPayload::V1 {
-                        data: UniPayloadV1::Broadcast(bcast),
-                        cluster_id,
-                    } => {
-                        if cluster_id != agent.cluster_id() {
-                            continue;
-                        }
-                        handle_change(&agent, &bookie, bcast, &bcast_msg_tx).await
-                    }
-                }
-            }
-
-            info!("uni payload process loop is done!");
-        }
-    });
-}
-
-/// Apply a single broadcast to the local actor state, then
-/// re-broadcast to other cluster members via the bcast_msg_tx channel
-async fn handle_change(
-    agent: &Agent,
-    bookie: &Bookie,
-    bcast: BroadcastV1,
-    bcast_msg_tx: &Sender<BroadcastV1>,
-) {
-    match bcast {
-        BroadcastV1::Change(change) => {
-            let diff = if let Some(ts) = change.ts() {
-                if let Ok(id) = change.actor_id.try_into() {
-                    Some(
-                        agent
-                            .clock()
-                            .new_timestamp()
-                            .get_diff_duration(&uhlc::Timestamp::new(ts.0, id)),
-                    )
-                } else {
-                    None
-                }
-            } else {
-                None
-            };
-
-            increment_counter!("corro.broadcast.recv.count", "kind" => "change");
-
-            trace!("handling {} changes", change.len());
-
-            let booked = {
-                bookie
-                    .write(format!(
-                        "handle_change(for_actor):{}",
-                        change.actor_id.as_simple()
-                    ))
-                    .await
-                    .for_actor(change.actor_id)
-            };
-
-            if booked
-                .read(format!(
-                    "handle_change(contains?):{}",
-                    change.actor_id.as_simple()
-                ))
-                .await
-                .contains_all(change.versions(), change.seqs())
-            {
-                trace!("already seen, stop disseminating");
-                return;
-            }
-
-            if change.actor_id == agent.actor_id() {
-                return;
-            }
-
-            if let Some(diff) = diff {
-                histogram!("corro.broadcast.recv.lag.seconds", diff.as_secs_f64());
-            }
-
-            if let Err(e) = bcast_msg_tx.send(BroadcastV1::Change(change)).await {
-                error!("could not send change message through broadcast channel: {e}");
-            }
-        }
-    }
-=======
->>>>>>> 50eeabcb
 }