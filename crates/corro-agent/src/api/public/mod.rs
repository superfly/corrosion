--- conflicted
+++ resolved
@@ -85,15 +85,18 @@
             })?;
 
         let has_changes: bool = tx
-<<<<<<< HEAD
-            .prepare_cached("SELECT EXISTS(SELECT 1 FROM crsql_changes WHERE db_version = ?);")?
-            .query_row([db_version], |row| row.get(0))?;
-=======
-        .prepare_cached(
-            "SELECT EXISTS(SELECT 1 FROM crsql_changes WHERE site_id IS NULL AND db_version = ?);",
-        ).map_err(|source| ChangeError::Rusqlite{source, actor_id: Some(actor_id), version: None})?
-        .query_row([db_version], |row| row.get(0)).map_err(|source| ChangeError::Rusqlite{source, actor_id: Some(actor_id), version: None})?;
->>>>>>> d7ea4b25
+            .prepare_cached("SELECT EXISTS(SELECT 1 FROM crsql_changes WHERE db_version = ?);")
+            .map_err(|source| ChangeError::Rusqlite {
+                source,
+                actor_id: Some(actor_id),
+                version: None,
+            })?
+            .query_row([db_version], |row| row.get(0))
+            .map_err(|source| ChangeError::Rusqlite {
+                source,
+                actor_id: Some(actor_id),
+                version: None,
+            })?;
 
         if !has_changes {
             tx.commit().map_err(|source| ChangeError::Rusqlite {
@@ -109,15 +112,8 @@
         let version = last_version + 1;
         trace!("version: {version}");
 
-<<<<<<< HEAD
-        let last_seq: i64 = tx
-            .prepare_cached("SELECT MAX(seq) FROM crsql_changes WHERE db_version = ?")?
-            .query_row([db_version], |row| row.get(0))?;
-=======
         let last_seq: CrsqlSeq = tx
-            .prepare_cached(
-                "SELECT MAX(seq) FROM crsql_changes WHERE site_id IS NULL AND db_version = ?",
-            )
+            .prepare_cached("SELECT MAX(seq) FROM crsql_changes WHERE db_version = ?")
             .map_err(|source| ChangeError::Rusqlite {
                 source,
                 actor_id: Some(actor_id),
@@ -129,7 +125,6 @@
                 actor_id: Some(actor_id),
                 version: Some(version),
             })?;
->>>>>>> d7ea4b25
 
         let elapsed = {
             tx.prepare_cached(
