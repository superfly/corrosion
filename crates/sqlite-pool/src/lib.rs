mod config;

use std::{
    fmt,
    sync::atomic::{AtomicUsize, Ordering},
};

use deadpool::{
    async_trait,
    managed::{self, Object},
};

pub use deadpool::managed::reexports::*;
pub use rusqlite;

pub type Pool<T> = deadpool::managed::Pool<Manager<T>>;
pub type RusqlitePool = Pool<rusqlite::Connection>;
pub type CreatePoolError = deadpool::managed::CreatePoolError<ConfigError>;
pub type PoolBuilder<T> = deadpool::managed::PoolBuilder<Manager<T>, Object<Manager<T>>>;
pub type PoolError = deadpool::managed::PoolError<rusqlite::Error>;

pub type Hook<T> = deadpool::managed::Hook<Manager<T>>;
pub type HookError = deadpool::managed::HookError<rusqlite::Error>;

pub type Connection<T> = deadpool::managed::Object<Manager<T>>;
pub type RusqliteConnection = Connection<rusqlite::Connection>;

#[inline]
pub fn noop_transform(conn: rusqlite::Connection) -> rusqlite::Result<rusqlite::Connection> {
    Ok(conn)
}

pub use self::config::{Config, ConfigError};

pub type TransformFn<T> = dyn Fn(rusqlite::Connection) -> Result<T, rusqlite::Error> + Send + Sync;

/// [`Manager`] for creating and recycling SQLite [`Connection`]s.
///
/// [`Manager`]: managed::Manager
pub struct Manager<T> {
    config: Config,
    recycle_count: AtomicUsize,
    transform: Box<TransformFn<T>>,
}

impl<T> Manager<T> {
    /// Creates a new [`Manager`] using the given [`Config`] backed by the
    /// specified [`Runtime`].
    #[must_use]
    pub fn from_config(
        config: &Config,
        transform: impl Fn(rusqlite::Connection) -> Result<T, rusqlite::Error> + Send + Sync + 'static,
    ) -> Self {
        Self {
            config: config.clone(),
            recycle_count: AtomicUsize::new(0),
            transform: Box::new(transform),
        }
    }
}

impl<T> fmt::Debug for Manager<T> {
    fn fmt(&self, f: &mut fmt::Formatter<'_>) -> fmt::Result {
        f.debug_struct("Manager")
            .field("config", &self.config)
            .field("recycle_count", &self.recycle_count)
            .finish()
    }
}

pub trait SqliteConn: Send {
    fn conn(&self) -> &rusqlite::Connection;
}

impl SqliteConn for rusqlite::Connection {
    fn conn(&self) -> &rusqlite::Connection {
        self
    }
}

#[async_trait]
impl<T> managed::Manager for Manager<T>
where
    T: SqliteConn,
{
    type Type = T;
    type Error = rusqlite::Error;

    async fn create(&self) -> Result<Self::Type, Self::Error> {
        (self.transform)(rusqlite::Connection::open_with_flags(
            &self.config.path,
            self.config.open_flags,
        )?)
    }

    async fn recycle(
        &self,
        _conn: &mut Self::Type,
        _: &Metrics,
    ) -> managed::RecycleResult<Self::Error> {
<<<<<<< HEAD
        let recycle_count = self.recycle_count.fetch_add(1, Ordering::Relaxed);
        let n: usize = block_in_place(|| {
            conn.conn()
                .prepare_cached("SELECT $1")?
                .query_row([recycle_count], |row| row.get(0))
                .map_err(RecycleError::from)
        })?;
        if n == recycle_count {
            Ok(())
        } else {
            Err(RecycleError::StaticMessage("Recycle count mismatch"))
        }
=======
        let _ = self.recycle_count.fetch_add(1, Ordering::Relaxed);
        Ok(())
>>>>>>> 6d1b5ecc
    }
}<|MERGE_RESOLUTION|>--- conflicted
+++ resolved
@@ -98,22 +98,7 @@
         _conn: &mut Self::Type,
         _: &Metrics,
     ) -> managed::RecycleResult<Self::Error> {
-<<<<<<< HEAD
-        let recycle_count = self.recycle_count.fetch_add(1, Ordering::Relaxed);
-        let n: usize = block_in_place(|| {
-            conn.conn()
-                .prepare_cached("SELECT $1")?
-                .query_row([recycle_count], |row| row.get(0))
-                .map_err(RecycleError::from)
-        })?;
-        if n == recycle_count {
-            Ok(())
-        } else {
-            Err(RecycleError::StaticMessage("Recycle count mismatch"))
-        }
-=======
         let _ = self.recycle_count.fetch_add(1, Ordering::Relaxed);
         Ok(())
->>>>>>> 6d1b5ecc
     }
 }